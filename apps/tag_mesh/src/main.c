--- conflicted
+++ resolved
@@ -155,12 +155,7 @@
  * returns bool
  */
 /* The timer callout */
-<<<<<<< HEAD
 static struct os_callout slot_complete_callout;
-=======
-
-static struct os_callout slot_callout;
->>>>>>> e88365cb
 static uint16_t g_idx_latest;
 
 static bool
@@ -171,13 +166,8 @@
     dw1000_rng_instance_t * rng = inst->rng;
     g_idx_latest = (rng->idx)%rng->nframes; // Store valid frame pointer
 
-<<<<<<< HEAD
     os_callout_init(&slot_complete_callout, os_eventq_dflt_get(), slot_complete_cb, inst);
     os_eventq_put(os_eventq_dflt_get(), &slot_complete_callout.c_ev);
-=======
-    os_callout_init(&slot_callout, os_eventq_dflt_get(), slot_complete_cb, inst);
-    os_eventq_put(os_eventq_dflt_get(), &slot_callout.c_ev);
->>>>>>> e88365cb
     return true;
 }
 
