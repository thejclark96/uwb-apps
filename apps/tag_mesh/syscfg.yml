syscfg.vals:
    # Route console to RTT
    CONSOLE_UART: 0
    CONSOLE_UART_BAUD: '1000000' 
    CONSOLE_UART_TX_BUF_SIZE: '1024'
    CONSOLE_RTT: 1
    DW1000_DEVICE_0: 1
    FS_XTALT_AUTOTUNE_ENABLED: 0
    DW1000_BIAS_CORRECTION_ENABLED: 0
    HARDFLOAT: 1
    TDMA_NSLOTS: 50
    WCS_VERBOSE: 1
    RNG_VERBOSE: 0
    STATS_NAMES: 0
    STATS_CLI: 0
<<<<<<< HEAD
    DEVICE_ID: ((uint16_t){0x1234})
=======
    DW1000_DEVICE_ID_0: ((uint16_t){0x1234})
>>>>>>> a3fe718f

    # Enable the shell task.
    SHELL_TASK: 1

    # Set log level to info (disable debug logging).
    LOG_LEVEL: 1

    # Default task settings
    OS_MAIN_STACK_SIZE: 768

    # Newtmgr is not supported in this app, so disable newtmgr-over-shell.
    SHELL_NEWTMGR: 0

    BLE_MESH: 1
    MSYS_1_BLOCK_COUNT: 48

    BLE_MESH_DEBUG: 1
    BLE_MESH_DEBUG_NET: 1
    BLE_MESH_DEBUG_TRANS: 1
    BLE_MESH_DEBUG_BEACON: 1
    BLE_MESH_DEBUG_CRYPTO: 1
    BLE_MESH_DEBUG_PROV: 1
    BLE_MESH_DEBUG_ACCESS: 1
    BLE_MESH_DEBUG_MODEL: 1
    BLE_MESH_DEBUG_ADV: 1
    BLE_MESH_DEBUG_LOW_POWER: 1
    BLE_MESH_DEBUG_FRIEND: 1
    BLE_MESH_DEBUG_PROXY: 1
        
syscfg.defs:
    UUID_CCP_MASTER:
        description: Clock Master UUID
        value: ((uint64_t){0x8000})  <|MERGE_RESOLUTION|>--- conflicted
+++ resolved
@@ -13,11 +13,7 @@
     RNG_VERBOSE: 0
     STATS_NAMES: 0
     STATS_CLI: 0
-<<<<<<< HEAD
-    DEVICE_ID: ((uint16_t){0x1234})
-=======
     DW1000_DEVICE_ID_0: ((uint16_t){0x1234})
->>>>>>> a3fe718f
 
     # Enable the shell task.
     SHELL_TASK: 1
