#
# Licensed to the Apache Software Foundation (ASF) under one
# or more contributor license agreements.  See the NOTICE file
# distributed with this work for additional information
# regarding copyright ownership.  The ASF licenses this file
# to you under the Apache License, Version 2.0 (the
# "License"); you may not use this file except in compliance
# with the License.  You may obtain a copy of the License at
# 
#  http://www.apache.org/licenses/LICENSE-2.0
#
# Unless required by applicable law or agreed to in writing,
# software distributed under the License is distributed on an
# "AS IS" BASIS, WITHOUT WARRANTIES OR CONDITIONS OF ANY
# KIND, either express or implied.  See the License for the
# specific language governing permissions and limitations
# under the License.
#

pkg.name: apps/lwip_ping_rx
pkg.type: app
pkg.description: "Basic lwip ping example"
pkg.author: "Paul Kettle <paul.kettle@decawave.com>"
pkg.homepage: "http://www.decawave.com/"
pkg.keywords:
  - dw1000
  - twr

pkg.deps:
    - "@apache-mynewt-core/kernel/os"
    - "@apache-mynewt-core/hw/hal"
    - "@apache-mynewt-core/sys/console/full" 
    - "@apache-mynewt-core/sys/shell"
    - "@mynewt-dw1000-core/hw/drivers/dw1000"
    - "@mynewt-dw1000-core/lib/lwip"
<<<<<<< HEAD
=======
    - "@mynewt-dw1000-core/net/ip/lwip_base"
>>>>>>> b2d37d3e

pkg.cflags:
    - "-std=gnu99"
    - "-fms-extensions"
    <|MERGE_RESOLUTION|>--- conflicted
+++ resolved
@@ -33,10 +33,7 @@
     - "@apache-mynewt-core/sys/shell"
     - "@mynewt-dw1000-core/hw/drivers/dw1000"
     - "@mynewt-dw1000-core/lib/lwip"
-<<<<<<< HEAD
-=======
     - "@mynewt-dw1000-core/net/ip/lwip_base"
->>>>>>> b2d37d3e
 
 pkg.cflags:
     - "-std=gnu99"
