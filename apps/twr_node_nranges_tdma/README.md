--- conflicted
+++ resolved
@@ -2,49 +2,4 @@
 
 ## Overview
 
-<<<<<<< HEAD
-See companion README.md in tag project
-=======
-### Building target for nodes
-```no-highlight
-newt target create node
-newt target set node app=apps/twr_node_nranges_tdma
-newt target set node bsp=@mynewt-dw1000-core/hw/bsp/dwm1001
-newt target amend node syscfg=DEVICE_ID=0x1001:SLOT_ID=1
-newt run node 0
-newt target amend node syscfg=DEVICE_ID=0x1002:SLOT_ID=2
-newt run node 0
-newt target amend node syscfg=DEVICE_ID=0x1003:SLOT_ID=3
-newt run node 0
-newt target amend node syscfg=DEVICE_ID=0x1004:SLOT_ID=4
-newt run node 0
-```
-### Building target for tags
-```
-newt target create tag
-newt target set tag app=apps/twr_tag_nranges_tdma
-newt target set tag bsp=@mynewt-dw1000-core/hw/bsp/dwm1001
-newt target set tag build_profile=debug
-newt target amend tag syscfg=NRNG_NNODES=4:NRNG_NFRAMES=12:NODE_START_SLOT_ID=1:NODE_END_SLOT_ID=4
-newt run tag 0
-
-```
-**NOTE:** The NRNG_NFRAMES must be atleast NRNG_NNODES*2
-
-**NOTE:** The number of slots is inversly proportional to the number of nodes in the network. The current configuration 
-          of TDMA_SLOTS in syscfg.yml is set to 128 for 4 nodes. Now if using 8 nodes this should be reduced to ~64 slots
-          
-Current FOM(Time taken for 1 range) for 4 nodes is ~6.5 to 7ms and CCP period is 1s. The formula to calculate number of slots will be Slots = CCP_PERIOD / FOM( N Nodes )
-
-The number of nodes to range with can be configured by setting the **NRNG_NNODES** on tag app during build time,
-   (ex: for 3 nodes, use this command while building tag app **newt target amend tag syscfg=NRNG_NNODES=3** )
-
-**NOTE:** To monitor the logs from the multiple tags in same PC, Do the following changes in the apps/twr_tag_tdma_nranges/syscfg.yml
-```
-    CONSOLE_RTT: 0
-    CONSOLE_UART: 1
-
-```
-  Rebuild the app and run again.
-  Use Any serial Console app with 1000000 baudrate on PC to monitor the Logs.
->>>>>>> ab6b4869
+See companion README.md in tag project