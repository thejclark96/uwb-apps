--- conflicted
+++ resolved
@@ -66,24 +66,6 @@
     NTWR_ROLE_TAG              /*!< NTWR Tag */
 } ntwr_role_t;
 
-<<<<<<< HEAD
-#define VERBOSE0
-#define NSLOTS MYNEWT_VAL(TDMA_NSLOTS)
-static uint16_t g_slot[NSLOTS] = {0};
-
-
-void print_frame(const char * name, nrng_frame_t *twr ){
-    printf("%s{\n\tfctrl:0x%04X,\n", name, twr->fctrl);
-    printf("\tseq_num:0x%02X,\n", twr->seq_num);
-    printf("\tPANID:0x%04X,\n", twr->PANID);
-    printf("\tdst_address:0x%04X,\n", twr->dst_address);
-    printf("\tsrc_address:0x%04X,\n", twr->src_address);
-    printf("\tcode:0x%04X,\n", twr->code);
-    printf("\treception_timestamp:0x%08lX,\n", twr->reception_timestamp);
-    printf("\ttransmission_timestamp:0x%08lX,\n", twr->transmission_timestamp);
-    printf("\trequest_timestamp:0x%08lX,\n", twr->request_timestamp);
-    printf("\tresponse_timestamp:0x%08lX\n}\n", twr->response_timestamp);
-=======
 #endif
 
 static void 
@@ -132,7 +114,6 @@
         dw1000_pan_blink(inst, NTWR_ROLE_NODE, DWT_BLOCKING, dx_time);
     }
 #endif // PANMASTER_ISSUER
->>>>>>> a3fe718f
 }
 
 static void nrng_complete_cb(struct os_event *ev) {
@@ -207,8 +188,8 @@
 
     dw1000_set_delay_start(inst, tdma_rx_slot_start(inst, idx));
     uint16_t timeout = dw1000_phy_frame_duration(&inst->attrib, sizeof(nrng_request_frame_t))
-                        + inst->nrng->config.rx_timeout_delay;
-
+                        + inst->nrng->config.rx_timeout_delay;    
+          
     dw1000_set_rx_timeout(inst, timeout + 0x1000);
     dw1000_nrng_listen(inst, DWT_BLOCKING);
 }
