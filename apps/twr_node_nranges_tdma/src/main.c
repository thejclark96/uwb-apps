--- conflicted
+++ resolved
@@ -43,12 +43,7 @@
 #include <ccp/ccp.h>
 #endif
 #if MYNEWT_VAL(NRNG_ENABLED)
-<<<<<<< HEAD
 #include <nrng/nrng.h>
-=======
-//#include <nrng/nrng.h>
-#include <nranges/nranges.h>
->>>>>>> e88365cb
 #endif
 #if MYNEWT_VAL(TIMESCALE)
 #include <timescale/timescale.h> 
@@ -148,29 +143,11 @@
     dw1000_dev_instance_t * inst = tdma->parent;
     uint16_t idx = slot->idx;
 
-<<<<<<< HEAD
     dw1000_set_delay_start(inst, tdma_rx_slot_start(inst, idx));
     uint16_t timeout = dw1000_phy_frame_duration(&inst->attrib, sizeof(nrng_request_frame_t))
                         + inst->nrng->config.rx_timeout_delay;    
           
     dw1000_set_rx_timeout(inst, timeout + 0x1000);
-=======
-#if MYNEWT_VAL(WCS_ENABLED)
-    wcs_instance_t * wcs = ccp->wcs;
-    uint64_t dx_time = (ccp->epoch + (uint64_t) roundf((1.0l + wcs->skew) * (double)((idx * (uint64_t)tdma->period << 16)/tdma->nslots)));
-#else
-    uint64_t dx_time = (ccp->epoch + (uint64_t) ((idx * ((uint64_t)tdma->period << 16)/tdma->nslots)));
-#endif
-    dx_time = (dx_time - ((uint64_t)ceilf(dw1000_usecs_to_dwt_usecs(dw1000_phy_SHR_duration(&inst->attrib))) << 16)) & 0xFFFFFFFE00UL;
-
-    dw1000_set_delay_start(inst, dx_time);
-    uint16_t timeout = dw1000_phy_frame_duration(&inst->attrib, sizeof(nrng_request_frame_t))
-                            + inst->nrng->config.rx_timeout_period
-                            + inst->nrng->config.tx_holdoff_delay     // Remote side turn arroud time. 
-                            + inst->nrng->config.tx_guard_delay;        
-                            
-    dw1000_set_rx_timeout(inst, timeout);
->>>>>>> e88365cb
     dw1000_nrng_listen(inst, DWT_BLOCKING);
 
 #ifdef VERBOSE
