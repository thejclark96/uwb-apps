/**
 * Copyright (C) 2017-2018, Decawave Limited, All Rights Reserved
 * 
 * Licensed to the Apache Software Foundation (ASF) under one
 * or more contributor license agreements.  See the NOTICE file
 * distributed with this work for additional information
 * regarding copyright ownership.  The ASF licenses this file
 * to you under the Apache License, Version 2.0 (the
 * "License"); you may not use this file except in compliance
 * with the License.  You may obtain a copy of the License at
 * 
 *  http://www.apache.org/licenses/LICENSE-2.0
 *
 * Unless required by applicable law or agreed to in writing,
 * software distributed under the License is distributed on an
 * "AS IS" BASIS, WITHOUT WARRANTIES OR CONDITIONS OF ANY
 * KIND, either express or implied.  See the License for the
 * specific language governing permissions and limitations
 * under the License.
 */

#include <assert.h>
#include <string.h>
#include <stdio.h>
#include <math.h>
#include <float.h>
#include "sysinit/sysinit.h"
#include "os/os.h"
#include "bsp/bsp.h"
#include "hal/hal_gpio.h"
#include "hal/hal_bsp.h"
#ifdef ARCH_sim
#include "mcu/mcu_sim.h"
#endif

#include <dw1000/dw1000_dev.h>
#include <dw1000/dw1000_hal.h>
#include <dw1000/dw1000_phy.h>
#include <dw1000/dw1000_mac.h>
#include <dw1000/dw1000_ftypes.h>

#include <config/config.h>
#include "uwbcfg/uwbcfg.h"

#if MYNEWT_VAL(RNG_ENABLED)
#include <rng/rng.h>
#endif
#if MYNEWT_VAL(TDMA_ENABLED)
#include <tdma/tdma.h>
#endif
#if MYNEWT_VAL(CCP_ENABLED)
#include <ccp/ccp.h>
#endif
#if MYNEWT_VAL(WCS_ENABLED)
#include <wcs/wcs.h>
#endif
#if MYNEWT_VAL(DW1000_LWIP)
#include <lwip/lwip.h>
#endif
#if MYNEWT_VAL(TIMESCALE)
#include <timescale/timescale.h> 
#endif
#include "json_encode.h"

//#define DIAGMSG(s,u) printf(s,u)
#ifndef DIAGMSG
#define DIAGMSG(s,u)
#endif

static bool dw1000_config_updated = false;
static void slot_complete_cb(struct os_event *ev);
void prph_init(char *);
static uint16_t g_slot[MYNEWT_VAL(TDMA_NSLOTS)] = {0};

cir_t g_cir;

/*! 
 * @fn complete_cb(dw1000_dev_instance_t * inst, dw1000_mac_interface_t * cbs)
 *
 * @brief This callback is part of the  dw1000_mac_interface_t extension interface and invoked of the completion of a range request. 
 * The dw1000_mac_interface_t is in the interrupt context and is used to schedule events an event queue. Processing should be kept 
 * to a minimum giving the interrupt context. All algorithms activities should be deferred to a thread on an event queue. 
 * The callback should return true if and only if it can determine if it is the sole recipient of this event. 
 *
 * NOTE: The MAC extension interface is a link-list of callbacks, subsequent callbacks on the list will be not be called in the 
 * event of returning true. 
 *
 * @param inst  - dw1000_dev_instance_t *
 * @param cbs   - dw1000_mac_interface_t *
 *
 * output parameters
 *
 * returns bool
 */
/* The timer callout */

static struct os_callout slot_callout;
static uint16_t g_idx_latest;

static bool
complete_cb(dw1000_dev_instance_t * inst, dw1000_mac_interface_t * cbs){
    if(inst->fctrl != FCNTL_IEEE_RANGE_16){
        return false;
    }
    dw1000_rng_instance_t * rng = inst->rng; 

    g_idx_latest = (rng->idx)%rng->nframes; // Store valid frame pointer
    os_callout_init(&slot_callout, os_eventq_dflt_get(), slot_complete_cb, inst);
    os_eventq_put(os_eventq_dflt_get(), &slot_callout.c_ev);
    return true;
}


/*! 
 * @fn slot_complete_cb(struct os_event * ev)
 *
 * @brief In the example this function represents the event context processing of the received range request. 
 * In this case, a JSON string is constructed and written to stdio. See the ./apps/matlab or ./apps/python folders for examples on 
 * how to parse and render these results. 
 * 
 * input parameters
 * @param inst - struct os_event *  
 * output parameters
 * returns none 
 */

static void slot_complete_cb(struct os_event *ev)
{
    assert(ev != NULL);
    assert(ev->ev_arg != NULL);
  
    hal_gpio_toggle(LED_BLINK_PIN);
    dw1000_dev_instance_t * inst = (dw1000_dev_instance_t *)ev->ev_arg;
    dw1000_rng_instance_t * rng = inst->rng; 
    twr_frame_t * frame = rng->frames[(g_idx_latest)%rng->nframes];

    if (frame->code == DWT_DS_TWR_FINAL || frame->code == DWT_DS_TWR_EXT_FINAL) {
        float time_of_flight = dw1000_rng_twr_to_tof(rng, g_idx_latest);
        uint32_t utime =os_cputime_ticks_to_usecs(os_cputime_get32()); 
        float rssi = dw1000_get_rssi(inst);

        printf("{\"utime\": %lu,\"tof\": %lu,\"range\": %lu,\"azimuth\": %lu,\"res_tra\":\"%lX\","
                    " \"rec_tra\":\"%lX\", \"rssi\":%lu}\n",
                utime,
                *(uint32_t *)(&time_of_flight), 
                *(uint32_t *)(&frame->spherical.range),
                *(uint32_t *)(&frame->spherical.azimuth),
                (frame->response_timestamp - frame->request_timestamp),
                (frame->transmission_timestamp - frame->reception_timestamp),
                *(uint32_t *)(&rssi)
        );
        //json_cir_encode(&g_cir, utime, "cir", CIR_SIZE);
        frame->code = DWT_DS_TWR_END;
    }    
    else if (frame->code == DWT_SS_TWR_FINAL) {
        float time_of_flight = dw1000_rng_twr_to_tof(rng,g_idx_latest);
        float range = dw1000_rng_tof_to_meters(time_of_flight);
        uint32_t utime =os_cputime_ticks_to_usecs(os_cputime_get32()); 
        float rssi = dw1000_get_rssi(inst);
 
        printf("{\"utime\": %lu,\"tof\": %lu,\"range\": %lu,\"res_tra\":\"%lX\","
                    " \"rec_tra\":\"%lX\", \"rssi\":%lu}\n",
                utime,
                *(uint32_t *)(&time_of_flight), 
                *(uint32_t *)(&range),
                (frame->response_timestamp - frame->request_timestamp),
                (frame->transmission_timestamp - frame->reception_timestamp),
                *(uint32_t *)(&rssi)
        );
        frame->code = DWT_SS_TWR_END;
    }
}


/*! 
 * @fn slot_cb(struct os_event * ev)
 * 
 * In this example, slot_cb schedules the turning of the transceiver to receive mode at the desired epoch. 
 * The precise timing is under the control of the DW1000, and the dw_time variable defines this epoch. 
 * Note the slot_cb itself is scheduled MYNEWT_VAL(OS_LATENCY) in advance of the epoch to set up the transceiver accordingly.
 * 
 * Note: The epoch time is referenced to the Rmarker symbol, it is therefore necessary to advance the rxtime by the SHR_duration such 
 * that the preamble are received. The transceiver, when transmitting adjust the txtime accordingly.
 *
 * input parameters
 * @param inst - struct os_event *  
 *
 * output parameters
 *
 * returns none 
 */
   
static void 
slot_cb(struct os_event * ev){
    assert(ev);

    tdma_slot_t * slot = (tdma_slot_t *) ev->ev_arg;
    tdma_instance_t * tdma = slot->parent;
    dw1000_dev_instance_t * inst = tdma->parent;
    dw1000_ccp_instance_t * ccp = inst->ccp;
    uint16_t idx = slot->idx;

    if (dw1000_config_updated) {
        dw1000_mac_config(inst, NULL);
        dw1000_phy_config_txrf(inst, &inst->config.txrf);
        dw1000_config_updated = false;
    }

    dw1000_set_delay_start(inst, tdma_rx_slot_start(inst, idx));
    uint16_t timeout = dw1000_phy_frame_duration(&inst->attrib, sizeof(ieee_rng_response_frame_t))                 
                            + inst->rng->config.rx_timeout_delay;         // Remote side turn around time.
    dw1000_set_rx_timeout(inst, timeout);
    dw1000_rng_listen(inst, DWT_BLOCKING);
}

/**
 * @fn uwb_config_update
 * 
 * Called from the main event queue as a result of the uwbcfg packet
 * having received a commit/load of new uwb configuration.
 */
int
uwb_config_updated()
{
    dw1000_config_updated = true;
    return 0;
}

struct uwbcfg_cbs uwb_cb = {
    .uc_update = uwb_config_updated
};


int main(int argc, char **argv){
    int rc;

    sysinit();
    hal_gpio_init_out(LED_BLINK_PIN, 1);
    hal_gpio_init_out(LED_1, 1);
    hal_gpio_init_out(LED_3, 1);

    /* Register callback for UWB configuration changes */
    
    uwbcfg_register(&uwb_cb);
    /* Load config from flash */
    conf_load();

    dw1000_dev_instance_t * inst = hal_dw1000_inst(0);
    char name[32]={0};
    sprintf(name,"%X-%04X",inst->PANID,inst->my_short_address);
    prph_init(name);

    dw1000_mac_interface_t cbs = (dw1000_mac_interface_t){
        .id =  DW1000_APP0,
        .complete_cb = complete_cb
    };
    dw1000_mac_append_interface(inst, &cbs);

#if MYNEWT_VAL(CCP_ENABLED)
    dw1000_ccp_start(inst, CCP_ROLE_MASTER);
#endif
    uint32_t utime = os_cputime_ticks_to_usecs(os_cputime_get32());
<<<<<<< HEAD
    printf("{\"utime\": %lu,\"exce\":\"%s\"}\n",utime,__FILE__);
=======
    printf("{\"utime\": %lu,\"exec\": \"%s\"}\n",utime,__FILE__); 
>>>>>>> a3fe718f
    printf("{\"utime\": %lu,\"msg\": \"device_id = 0x%lX\"}\n",utime,inst->device_id);
    printf("{\"utime\": %lu,\"msg\": \"PANID = 0x%X\"}\n",utime,inst->PANID);
    printf("{\"utime\": %lu,\"msg\": \"DeviceID = 0x%X\"}\n",utime,inst->my_short_address);
    printf("{\"utime\": %lu,\"msg\": \"partID = 0x%lX\"}\n",utime,inst->partID);
    printf("{\"utime\": %lu,\"msg\": \"lotID = 0x%lX\"}\n",utime,inst->lotID);
    printf("{\"utime\": %lu,\"msg\": \"xtal_trim = 0x%X\"}\n",utime,inst->xtal_trim);  
    printf("{\"utime\": %lu,\"msg\": \"frame_duration = %d usec\"}\n",utime,dw1000_phy_frame_duration(&inst->attrib, sizeof(twr_frame_final_t))); 
    printf("{\"utime\": %lu,\"msg\": \"SHR_duration = %d usec\"}\n",utime,dw1000_phy_SHR_duration(&inst->attrib)); 
    printf("{\"utime\": %lu,\"msg\": \"holdoff = %d usec\"}\n",utime,(uint16_t)ceilf(dw1000_dwt_usecs_to_usecs(inst->rng->config.tx_holdoff_delay))); 
    

    for (uint16_t i = 0; i < sizeof(g_slot)/sizeof(uint16_t); i++)
        g_slot[i] = i;

    for (uint16_t i = 2; i < sizeof(g_slot)/sizeof(uint16_t); i++)
        tdma_assign_slot(inst->tdma, slot_cb,  g_slot[i], &g_slot[i]);

    while (1) {
        os_eventq_run(os_eventq_dflt_get());
    }
    assert(0);
    return rc;
}
<|MERGE_RESOLUTION|>--- conflicted
+++ resolved
@@ -33,6 +33,7 @@
 #include "mcu/mcu_sim.h"
 #endif
 
+
 #include <dw1000/dw1000_dev.h>
 #include <dw1000/dw1000_hal.h>
 #include <dw1000/dw1000_phy.h>
@@ -72,7 +73,10 @@
 void prph_init(char *);
 static uint16_t g_slot[MYNEWT_VAL(TDMA_NSLOTS)] = {0};
 
+
 cir_t g_cir;
+
+
 
 /*! 
  * @fn complete_cb(dw1000_dev_instance_t * inst, dw1000_mac_interface_t * cbs)
@@ -95,7 +99,7 @@
 /* The timer callout */
 
 static struct os_callout slot_callout;
-static uint16_t g_idx_latest;
+uint16_t g_idx_latest;
 
 static bool
 complete_cb(dw1000_dev_instance_t * inst, dw1000_mac_interface_t * cbs){
@@ -103,13 +107,11 @@
         return false;
     }
     dw1000_rng_instance_t * rng = inst->rng; 
-
     g_idx_latest = (rng->idx)%rng->nframes; // Store valid frame pointer
     os_callout_init(&slot_callout, os_eventq_dflt_get(), slot_complete_cb, inst);
     os_eventq_put(os_eventq_dflt_get(), &slot_callout.c_ev);
     return true;
 }
-
 
 /*! 
  * @fn slot_complete_cb(struct os_event * ev)
@@ -134,7 +136,7 @@
     dw1000_rng_instance_t * rng = inst->rng; 
     twr_frame_t * frame = rng->frames[(g_idx_latest)%rng->nframes];
 
-    if (frame->code == DWT_DS_TWR_FINAL || frame->code == DWT_DS_TWR_EXT_FINAL) {
+    if (frame->code == DWT_DS_TWR_T2 || frame->code ==  DWT_DS_TWR_FINAL || frame->code == DWT_DS_TWR_EXT_T2 || frame->code == DWT_DS_TWR_EXT_FINAL) {
         float time_of_flight = dw1000_rng_twr_to_tof(rng, g_idx_latest);
         uint32_t utime =os_cputime_ticks_to_usecs(os_cputime_get32()); 
         float rssi = dw1000_get_rssi(inst);
@@ -171,7 +173,6 @@
     }
 }
 
-
 /*! 
  * @fn slot_cb(struct os_event * ev)
  * 
@@ -249,7 +250,6 @@
     char name[32]={0};
     sprintf(name,"%X-%04X",inst->PANID,inst->my_short_address);
     prph_init(name);
-
     dw1000_mac_interface_t cbs = (dw1000_mac_interface_t){
         .id =  DW1000_APP0,
         .complete_cb = complete_cb
@@ -260,11 +260,7 @@
     dw1000_ccp_start(inst, CCP_ROLE_MASTER);
 #endif
     uint32_t utime = os_cputime_ticks_to_usecs(os_cputime_get32());
-<<<<<<< HEAD
     printf("{\"utime\": %lu,\"exce\":\"%s\"}\n",utime,__FILE__);
-=======
-    printf("{\"utime\": %lu,\"exec\": \"%s\"}\n",utime,__FILE__); 
->>>>>>> a3fe718f
     printf("{\"utime\": %lu,\"msg\": \"device_id = 0x%lX\"}\n",utime,inst->device_id);
     printf("{\"utime\": %lu,\"msg\": \"PANID = 0x%X\"}\n",utime,inst->PANID);
     printf("{\"utime\": %lu,\"msg\": \"DeviceID = 0x%X\"}\n",utime,inst->my_short_address);
@@ -274,7 +270,7 @@
     printf("{\"utime\": %lu,\"msg\": \"frame_duration = %d usec\"}\n",utime,dw1000_phy_frame_duration(&inst->attrib, sizeof(twr_frame_final_t))); 
     printf("{\"utime\": %lu,\"msg\": \"SHR_duration = %d usec\"}\n",utime,dw1000_phy_SHR_duration(&inst->attrib)); 
     printf("{\"utime\": %lu,\"msg\": \"holdoff = %d usec\"}\n",utime,(uint16_t)ceilf(dw1000_dwt_usecs_to_usecs(inst->rng->config.tx_holdoff_delay))); 
-    
+
 
     for (uint16_t i = 0; i < sizeof(g_slot)/sizeof(uint16_t); i++)
         g_slot[i] = i;
