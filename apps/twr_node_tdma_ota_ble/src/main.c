--- conflicted
+++ resolved
@@ -216,12 +216,7 @@
 
     dw1000_set_delay_start(inst, dx_time);
     uint16_t timeout = dw1000_phy_frame_duration(&inst->attrib, sizeof(ieee_rng_response_frame_t))                 
-<<<<<<< HEAD
                             + inst->rng->config.rx_timeout_delay;         // Remote side turn arroud time.
-=======
-                            + inst->rng->config.tx_holdoff_delay;         // Remote side turn arroud time. 
-                            
->>>>>>> e88365cb
     dw1000_set_rx_timeout(inst, timeout);
     dw1000_rng_listen(inst, DWT_BLOCKING);
 }
