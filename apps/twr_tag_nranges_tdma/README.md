# Ranging with n nodes using 2n+2 messages along with TDMA slotting.

## Overview
This Demo uses 1 tag and 4 nodes for demonstrating tdma based slotting and nranges based ranging.

### Building target for 4 nodes
```no-highlight
newt target create node
newt target set node app=apps/twr_node_nranges_tdma
newt target set node bsp=@mynewt-dw1000-core/hw/bsp/dwm1001
newt target amend node syscfg=DEVICE_ID=0x1001:SLOT_ID=1
newt run node 0
newt target amend node syscfg=DEVICE_ID=0x1002:SLOT_ID=2
newt run node 0
newt target amend node syscfg=DEVICE_ID=0x1003:SLOT_ID=3
newt run node 0
newt target amend node syscfg=DEVICE_ID=0x1004:SLOT_ID=4
newt run node 0
```
### Building target for tags
```
newt target create tag
newt target set tag app=apps/twr_tag_nranges_tdma
newt target set tag bsp=@mynewt-dw1000-core/hw/bsp/dwm1001
newt target set tag build_profile=debug
newt target amend tag syscfg=NRNG_NNODES=4:NRNG_NFRAMES=8:NODE_START_SLOT_ID=1:NODE_END_SLOT_ID=4
newt run tag 0
```
**NOTE:** The value of NRNG_FRAMES must be atleast NRNG_NODES*2.
<<<<<<< HEAD
**NOTE:** The number of slots is inversly proportional to the number of nodes in the network. The current configuration 
          of TDMA_SLOTS in syscfg.yml is set to 128 for 4 nodes. Now if using 8 nodes this should be reduced to ~64 slots
          Current FOM(Time taken for 1 range) for 4 nodes is ~6.5 to 7ms and CCP period is 1s.
          The formula to calculate number of slots will be Slots = CCP_PERIOD / FOM( N Nodes )
=======

**NOTE:** The number of slots is inversly proportional to the number of nodes in the network. The current configuration 
          of TDMA_SLOTS in syscfg.yml is set to 128 for 4 nodes. Now if using 8 nodes this should be reduced to ~64 slots

Current FOM(Time taken for 1 range) for 4 nodes is ~6.5 to 7ms and CCP period is 1s. The formula to calculate number of slots will be Slots = CCP_PERIOD / FOM( N Nodes )
>>>>>>> e26488e4

The number of nodes to range with can be configured by setting the **NRNG_NNODES** on tag app during build time,
   (ex: for 3 nodes, use this command while building tag app **newt target amend tag syscfg=NRNG_NNODES=3** )

**NOTE:** To monitor the logs from the multiple tags in same PC, Do the following changes in the apps/twr_tag_tdma_nranges/syscfg.yml
```
    CONSOLE_RTT: 0
    CONSOLE_UART: 1

```
  Rebuild the app and run again.
  Use Any serial Console app with 1000000 baudrate on PC to monitor the Logs.
<|MERGE_RESOLUTION|>--- conflicted
+++ resolved
@@ -27,18 +27,11 @@
 newt run tag 0
 ```
 **NOTE:** The value of NRNG_FRAMES must be atleast NRNG_NODES*2.
-<<<<<<< HEAD
-**NOTE:** The number of slots is inversly proportional to the number of nodes in the network. The current configuration 
-          of TDMA_SLOTS in syscfg.yml is set to 128 for 4 nodes. Now if using 8 nodes this should be reduced to ~64 slots
-          Current FOM(Time taken for 1 range) for 4 nodes is ~6.5 to 7ms and CCP period is 1s.
-          The formula to calculate number of slots will be Slots = CCP_PERIOD / FOM( N Nodes )
-=======
 
 **NOTE:** The number of slots is inversly proportional to the number of nodes in the network. The current configuration 
           of TDMA_SLOTS in syscfg.yml is set to 128 for 4 nodes. Now if using 8 nodes this should be reduced to ~64 slots
 
 Current FOM(Time taken for 1 range) for 4 nodes is ~6.5 to 7ms and CCP period is 1s. The formula to calculate number of slots will be Slots = CCP_PERIOD / FOM( N Nodes )
->>>>>>> e26488e4
 
 The number of nodes to range with can be configured by setting the **NRNG_NNODES** on tag app during build time,
    (ex: for 3 nodes, use this command while building tag app **newt target amend tag syscfg=NRNG_NNODES=3** )
