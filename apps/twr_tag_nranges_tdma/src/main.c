--- conflicted
+++ resolved
@@ -73,7 +73,7 @@
 
 
 /*! 
- * @fn slot_timer_cb(struct os_event * ev)
+ * @fn slot_cb(struct os_event * ev)
  *
  * @brief This function each 
  *
@@ -84,6 +84,7 @@
  *
  * returns none 
  */
+
 static void 
 slot_cb(struct os_event *ev){
     assert(ev);
@@ -102,13 +103,8 @@
     uint32_t slot_mask = 0;
     for (uint16_t i = MYNEWT_VAL(NODE_START_SLOT_ID); i <= MYNEWT_VAL(NODE_END_SLOT_ID); i++)
         slot_mask |= 1UL << i;
-<<<<<<< HEAD
-
-    if(dw1000_nrng_request_delay_start(inst, 0xffff, dx_time, DWT_SS_TWR_NRNG, slot_mask, 0).start_tx_error){
-=======
         
     if(dw1000_nrng_request_delay_start(inst, BROADCAST_ADDRESS, dx_time, DWT_SS_TWR_NRNG, slot_mask, 0).start_tx_error){
->>>>>>> a3fe718f
         uint32_t utime = os_cputime_ticks_to_usecs(os_cputime_get32());
         printf("{\"utime\": %lu,\"msg\": \"slot_timer_cb_%d:start_tx_error\"}\n",utime,idx);
     }else{
