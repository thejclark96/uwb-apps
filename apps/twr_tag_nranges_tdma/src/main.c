--- conflicted
+++ resolved
@@ -46,8 +46,7 @@
 #include <wcs/wcs.h>
 #endif
 #if MYNEWT_VAL(NRNG_ENABLED)
-//#include <nrng/nrng.h>
-#include <nranges/nranges.h>
+#include <rng/nrng.h>
 #endif
 #include <config/config.h>
 #include "uwbcfg/uwbcfg.h"
@@ -81,7 +80,7 @@
 static uint16_t g_slot[NSLOTS] = {0};
 
 /*! 
- * @fn slot_timer_cb(struct os_event * ev)
+ * @fn slot_cb(struct os_event * ev)
  *
  * @brief This function each 
  *
@@ -92,6 +91,7 @@
  *
  * returns none 
  */
+
 static void 
 slot_cb(struct os_event *ev){
     assert(ev);
@@ -99,8 +99,6 @@
     tdma_slot_t * slot = (tdma_slot_t *) ev->ev_arg;
     tdma_instance_t * tdma = slot->parent;
     dw1000_dev_instance_t * inst = tdma->parent;
-    dw1000_nrng_instance_t * nranges = inst->nrng;
-
     dw1000_ccp_instance_t * ccp = inst->ccp;
     uint16_t idx = slot->idx;
 
@@ -118,38 +116,18 @@
     uint32_t slot_mask = 0;
     for (uint16_t i = MYNEWT_VAL(NODE_START_SLOT_ID); i <= MYNEWT_VAL(NODE_END_SLOT_ID); i++)
         slot_mask |= 1UL << i;
+
     if(dw1000_nrng_request_delay_start(inst, 0xffff, dx_time, DWT_SS_TWR_NRNG, slot_mask, 0).start_tx_error){
         uint32_t utime = os_cputime_ticks_to_usecs(os_cputime_get32());
         printf("{\"utime\": %lu,\"msg\": \"slot_timer_cb_%d:start_tx_error\"}\n",utime,idx);
     }else{
-<<<<<<< HEAD
-
-        uint32_t utime = os_cputime_ticks_to_usecs(os_cputime_get32());
-        for (uint16_t i = MYNEWT_VAL(NODE_START_SLOT_ID); i <= MYNEWT_VAL(NODE_END_SLOT_ID); i++){
-            uint16_t slot_idx = calc_nslots(slot_mask, 1UL << i, SLOT_POSITION);
-            nrng_frame_t * frame = nranges->frames[slot_idx][FIRST_FRAME_IDX];
- 
-            if (frame->code ==  DWT_SS_TWR_NRNG_FINAL) {
-                float range = dw1000_rng_tof_to_meters(dw1000_nrng_twr_to_tof_frames(inst, frame, frame));
-                printf("{\"utime\": %lu,\"slot_id\": [%2u,%2u,%2u],\"ToA\": \"%lX\", \"range\": %lu,\"res_req\": \"%lX\",\"rec_tra\": \"%lX\"}\n",
-                        utime,
-                        slot_idx, idx, frame->seq_num,
-                        frame->reception_timestamp,
-                        *(uint32_t *)(&range),
-                        (frame->response_timestamp - frame->request_timestamp),
-                        (frame->transmission_timestamp - frame->reception_timestamp)
-                );
- //               print_frame(frame,'\n');
-                frame->code = DWT_DS_TWR_NRNG_END;
-            }
-        }
-=======
         #if !MYNEWT_VAL(NRNG_VERBOSE)
-            // Place holder 
+            // Place holder
         #endif
->>>>>>> 367ae184
     }
 }
+
+
 /**
  * @fn uwb_config_update
  * 
@@ -176,6 +154,7 @@
     //printf("{\"utime\": %lu,\"msg\": \"%s:[%d]:slot0_timer_cb\"}\n",os_cputime_ticks_to_usecs(os_cputime_get32()),__FILE__, __LINE__); 
 }
  */
+
 
 int main(int argc, char **argv){
     int rc;
@@ -212,13 +191,8 @@
     printf("{\"utime\": %lu,\"msg\": \"frame_duration = %d usec\"}\n",utime,dw1000_phy_frame_duration(&inst->attrib, sizeof(twr_frame_final_t))); 
     printf("{\"utime\": %lu,\"msg\": \"SHR_duration = %d usec\"}\n",utime,dw1000_phy_SHR_duration(&inst->attrib)); 
     printf("{\"utime\": %lu,\"msg\": \"holdoff = %d usec\"}\n",utime,(uint16_t)ceilf(dw1000_dwt_usecs_to_usecs(inst->rng->config.tx_holdoff_delay))); 
-<<<<<<< HEAD
-    
-   for (uint16_t i = 1; i < sizeof(g_slot)/sizeof(uint16_t); i++){
-=======
 
     for (uint16_t i = 1; i < sizeof(g_slot)/sizeof(uint16_t); i+=4){
->>>>>>> 367ae184
        g_slot[i] = i;
        tdma_assign_slot(inst->tdma, slot_cb, g_slot[i], &g_slot[i]);
     }
