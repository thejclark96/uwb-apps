/**
 * Copyright (C) 2017-2018, Decawave Limited, All Rights Reserved
 *
 * Licensed to the Apache Software Foundation (ASF) under one
 * or more contributor license agreements.  See the NOTICE file
 * distributed with this work for additional information
 * regarding copyright ownership.  The ASF licenses this file
 * to you under the Apache License, Version 2.0 (the
 * "License"); you may not use this file except in compliance
 * with the License.  You may obtain a copy of the License at
 *
 *  http://www.apache.org/licenses/LICENSE-2.0
 *
 * Unless required by applicable law or agreed to in writing,
 * software distributed under the License is distributed on an
 * "AS IS" BASIS, WITHOUT WARRANTIES OR CONDITIONS OF ANY
 * KIND, either express or implied.  See the License for the
 * specific language governing permissions and limitations
 * under the License.
 */

#include <assert.h>
#include <string.h>
#include <stdio.h>
#include <math.h>
#include "sysinit/sysinit.h"
#include "os/os.h"
#include "bsp/bsp.h"
#include "hal/hal_gpio.h"
#include "hal/hal_bsp.h"
#ifdef ARCH_sim
#include "mcu/mcu_sim.h"
#endif
#include <dw1000/dw1000_dev.h>
#include <dw1000/dw1000_hal.h>
#include <dw1000/dw1000_phy.h>
#include <dw1000/dw1000_mac.h>
#include <dw1000/dw1000_ftypes.h>
#if MYNEWT_VAL(TDMA_ENABLED)
#include <tdma/tdma.h>
#endif
#if MYNEWT_VAL(CCP_ENABLED)
#include <ccp/ccp.h>
#endif
#if MYNEWT_VAL(WCS_ENABLED)
#include <wcs/wcs.h>
#endif
#if MYNEWT_VAL(NRNG_ENABLED)
#include <nranges/nranges.h>
#endif
//#define DIAGMSG(s,u) printf(s,u)
#ifndef DIAGMSG
#define DIAGMSG(s,u)
#endif

#define NSLOTS MYNEWT_VAL(TDMA_NSLOTS)

static uint16_t g_slot[NSLOTS] = {0};

/*! 
 * @fn slot_timer_cb(struct os_event * ev)
 *
 * @brief This function each 
 *
 * input parameters
 * @param inst - struct os_event *  
 *
 * output parameters
 *
 * returns none 
 */
static void 
slot_timer_cb(struct os_event *ev){
    assert(ev);

    tdma_slot_t * slot = (tdma_slot_t *) ev->ev_arg;
    tdma_instance_t * tdma = slot->parent;
    dw1000_dev_instance_t * inst = tdma->parent;
    dw1000_nrng_instance_t * nranges = inst->nrng;

    dw1000_ccp_instance_t * ccp = inst->ccp;
    uint16_t idx = slot->idx;

    hal_gpio_toggle(LED_BLINK_PIN);  
    
#if MYNEWT_VAL(WCS_ENABLED)
    wcs_instance_t * wcs = ccp->wcs;
    uint64_t dx_time = (ccp->epoch + (uint64_t) round((1.0l + wcs->skew) * (double)((idx * (uint64_t)tdma->period << 16)/tdma->nslots)));
#else
    uint64_t dx_time = (ccp->epoch + (uint64_t) (idx * ((uint64_t)tdma->period << 16)/tdma->nslots));
#endif
    dx_time = dx_time & 0xFFFFFFFFFE00UL;
    uint32_t tic = os_cputime_ticks_to_usecs(os_cputime_get32());
    if(dw1000_nrng_request_delay_start(inst, 0xffff, dx_time, DWT_DS_TWR_NRNG, MYNEWT_VAL(NODE_START_SLOT_ID), MYNEWT_VAL(NODE_END_SLOT_ID)).start_tx_error){
        uint32_t utime = os_cputime_ticks_to_usecs(os_cputime_get32());
        printf("{\"utime\": %lu,\"msg\": \"slot_timer_cb_%d:start_tx_error\"}\n",utime,idx);
    }
    uint32_t toc = os_cputime_ticks_to_usecs(os_cputime_get32());
    printf("{\"utime\": %lu,\"slot_timer_cb_tic_toc\": %lu}\n",toc,toc-tic);
    
    for(int i=0; i<nranges->nframes/FRAMES_PER_RANGE; i++){
        nrng_frame_t *prev_frame = nranges->frames[i][FIRST_FRAME_IDX];
        nrng_frame_t *frame = nranges->frames[i][SECOND_FRAME_IDX];

        if ((frame->code == DWT_DS_TWR_NRNG_FINAL && prev_frame->code == DWT_DS_TWR_NRNG_T2)\
             || (prev_frame->code == DWT_DS_TWR_NRNG_EXT_T2 && frame->code == DWT_DS_TWR_NRNG_EXT_FINAL)) {
            float range = dw1000_rng_tof_to_meters(dw1000_nrng_twr_to_tof_frames(inst, frame, prev_frame));
            printf("  src_addr= 0x%X  dst_addr= 0x%X  range= %lu\n",prev_frame->src_address,prev_frame->dst_address, (uint32_t)(range*1000));
            frame->code = DWT_DS_TWR_NRNG_END;
            prev_frame->code = DWT_DS_TWR_NRNG_END;
        }else if(prev_frame->code == DWT_SS_TWR_NRNG_FINAL){
            float range = dw1000_rng_tof_to_meters(dw1000_nrng_twr_to_tof_frames(inst, prev_frame, prev_frame));
            printf("  src_addr= 0x%X  dst_addr= 0x%X  range= %lu\n",prev_frame->src_address,prev_frame->dst_address, (uint32_t)(range*1000));
<<<<<<< HEAD
            printf("Trans = %lu, Recp = %lu, Resp = %lu, Req = %lu \n",prev_frame->transmission_timestamp, prev_frame->reception_timestamp, prev_frame->response_timestamp, prev_frame->request_timestamp);
=======
>>>>>>> 684fb306
            prev_frame->code = DWT_DS_TWR_NRNG_END;
        }
    }
}
/*! 
 * @fn slot0_timer_cb(struct os_event * ev)
 * @brief This function is a place holder
 *
 * input parameters
 * @param inst - struct os_event *  
 * output parameters
 * returns none 
static void 
slot0_timer_cb(struct os_event *ev){
    //printf("{\"utime\": %lu,\"msg\": \"%s:[%d]:slot0_timer_cb\"}\n",os_cputime_ticks_to_usecs(os_cputime_get32()),__FILE__, __LINE__); 
}
 */

#define SLOT MYNEWT_VAL(SLOT_ID)

int main(int argc, char **argv){
    int rc;

    sysinit();
    hal_gpio_init_out(LED_BLINK_PIN, 1);
    hal_gpio_init_out(LED_1, 1);
    hal_gpio_init_out(LED_3, 1);

    dw1000_dev_instance_t * inst = hal_dw1000_inst(0);

#if MYNEWT_VAL(CCP_ENABLED)
    dw1000_ccp_start(inst, CCP_ROLE_SLAVE);
#endif
    printf("device_id = 0x%lX\n",inst->device_id);
    printf("PANID = 0x%X\n",inst->PANID);
    printf("DeviceID = 0x%X\n",inst->my_short_address);
    printf("partID = 0x%lX\n",inst->partID);
    printf("lotID = 0x%lX\n",inst->lotID);
    printf("xtal_trim = 0x%X\n",inst->xtal_trim);

   for (uint16_t i = 0; i < sizeof(g_slot)/sizeof(uint16_t); i++)
        g_slot[i] = i;
    tdma_assign_slot(inst->tdma, slot_timer_cb, g_slot[SLOT], &g_slot[SLOT]);
    while (1) {
        os_eventq_run(os_eventq_dflt_get());
    }
    assert(0);
    return rc;
}<|MERGE_RESOLUTION|>--- conflicted
+++ resolved
@@ -111,10 +111,6 @@
         }else if(prev_frame->code == DWT_SS_TWR_NRNG_FINAL){
             float range = dw1000_rng_tof_to_meters(dw1000_nrng_twr_to_tof_frames(inst, prev_frame, prev_frame));
             printf("  src_addr= 0x%X  dst_addr= 0x%X  range= %lu\n",prev_frame->src_address,prev_frame->dst_address, (uint32_t)(range*1000));
-<<<<<<< HEAD
-            printf("Trans = %lu, Recp = %lu, Resp = %lu, Req = %lu \n",prev_frame->transmission_timestamp, prev_frame->reception_timestamp, prev_frame->response_timestamp, prev_frame->request_timestamp);
-=======
->>>>>>> 684fb306
             prev_frame->code = DWT_DS_TWR_NRNG_END;
         }
     }
