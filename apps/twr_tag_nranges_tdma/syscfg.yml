syscfg.vals:
    # Route console to RTT
    CONSOLE_UART: 0
    CONSOLE_UART_BAUD: '115200'
    CONSOLE_UART_TX_BUF_SIZE: '1024'
    CONSOLE_RTT: 1
    DW1000_DEVICE_0: 1
    FS_XTALT_AUTOTUNE_ENABLED: 0
    DW1000_BIAS_CORRECTION_ENABLED: 0
    HARDFLOAT: 1
    TDMA_NSLOTS: 64
    NRNG_NNODES: 4
    #N-frames should be atleast nnodes*2
    NRNG_NFRAMES: 8
    #Device_type (0 -> tag, 1 -> node)
    NRNG_DEVICE_TYPE: 0
    DEVICE_ID: ((uint16_t){0xAAAA})
    STATS_NAMES: 1
    STATS_CLI: 1
    CONFIG_CLI: 1
    DW1000_CLI: 1
    SHELL_TASK: 1
    CIR_VERBOSE: 0    
    CIR_SIZE: 8
    CIR_OFFSET: 2
    WCS_VERBOSE: 1
<<<<<<< HEAD
    NRNG_VERBOSE: 0
=======
    NRNG_VERBOSE: 1
    TDMA_SANITY_INTERVAL: 0
>>>>>>> 367ae184
    
syscfg.defs:
    UUID_CCP_MASTER:
        description: >
            Clock Master UUID
        value: ((uint16_t){0x8000})
    NODE_START_SLOT_ID:
        description: >
            Slot ID from which the nodes should respond
        value: 1
    NODE_END_SLOT_ID:
        description: >
            Slot ID till which the nodes should respond
        value: 4
    <|MERGE_RESOLUTION|>--- conflicted
+++ resolved
@@ -1,20 +1,20 @@
 syscfg.vals:
     # Route console to RTT
     CONSOLE_UART: 0
-    CONSOLE_UART_BAUD: '115200'
+    CONSOLE_UART_BAUD: '1000000'
     CONSOLE_UART_TX_BUF_SIZE: '1024'
     CONSOLE_RTT: 1
     DW1000_DEVICE_0: 1
     FS_XTALT_AUTOTUNE_ENABLED: 0
     DW1000_BIAS_CORRECTION_ENABLED: 0
     HARDFLOAT: 1
-    TDMA_NSLOTS: 64
+    TDMA_NSLOTS: 160
     NRNG_NNODES: 4
     #N-frames should be atleast nnodes*2
     NRNG_NFRAMES: 8
     #Device_type (0 -> tag, 1 -> node)
     NRNG_DEVICE_TYPE: 0
-    DEVICE_ID: ((uint16_t){0xAAAA})
+    DEVICE_ID: ((uint16_t)0xAAAA)
     STATS_NAMES: 1
     STATS_CLI: 1
     CONFIG_CLI: 1
@@ -24,18 +24,14 @@
     CIR_SIZE: 8
     CIR_OFFSET: 2
     WCS_VERBOSE: 1
-<<<<<<< HEAD
-    NRNG_VERBOSE: 0
-=======
     NRNG_VERBOSE: 1
     TDMA_SANITY_INTERVAL: 0
->>>>>>> 367ae184
     
 syscfg.defs:
     UUID_CCP_MASTER:
         description: >
             Clock Master UUID
-        value: ((uint16_t){0x8000})
+        value: ((uint16_t)0x8000)
     NODE_START_SLOT_ID:
         description: >
             Slot ID from which the nodes should respond
