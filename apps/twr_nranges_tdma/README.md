# Ranging with n nodes using n+2 messages along with TDMA slotting.

## Overview
This example demonstrates the nrng use case--n ranges measurements with 2*n+2 frames. Here we use the CCP/TDMA to create a synchronous network with a superframe period of 1s and 160 TDMA slots. A tag[s] performs a range request[s] at the beginning of each TDMA slot. The nodes listen for a range request at the beginning [first 200us] of each TDMA slot. A tag can range to 1 to 16 nodes within a single TDMA slot. Each node responses sequential to the request based on their allocated node-slot--Note there are two slot mechanisms at work here; TDMA-slots and a node-slots. The node-slots are spaced approximately 270us apart within the TDMA slot with 16 nodes occupying about 4500us of the available 6300us windows. Practically a tag will range to a subset of available nodes or practically only a subset of the available nodes will be within range of the tag.

The example also illustrates the WCS (Wireless Clock Synchronization) capability, here the TOA (Time Of Arrival) timestamps are reported in master clock (node0) reference frame.

### Building target for (up to) 8 nodes

Master node (only one allowed per network):
```no-highlight
<<<<<<< HEAD
newt target create master_node
newt target set master_node app=apps/twr_nranges_tdma
newt target set master_node bsp=@mynewt-dw1000-core/hw/bsp/dwm1001
newt target amend master_node syscfg=PANMASTER_ISSUER:WCS_VERBOSE=0
newt run master_node 0.1.0
=======
newt target create nrng_master_node
newt target set nrng_master_node app=apps/twr_nranges_tdma
newt target set nrng_master_node bsp=@mynewt-dw1000-core/hw/bsp/dwm1001
newt target amend nrng_master_node syscfg=PANMASTER_ISSUER=1
newt run nrng_master_node 0.1.0
>>>>>>> e5d2ca81
```

Slave nodes
```no-highlight
newt target create nrng_slave_node
newt target set nrng_slave_node app=apps/twr_nranges_tdma
newt target set nrng_slave_node bsp=@mynewt-dw1000-core/hw/bsp/dwm1001
newt target amend nrng_slave_node syscfg=NRANGES_ANCHOR=1
newt run nrng_slave_node 0.1.0
```

### Building target for tags
```
<<<<<<< HEAD
newt target create tag
newt target set tag app=apps/twr_nranges_tdma
newt target set tag bsp=@mynewt-dw1000-core/hw/bsp/dwm1001
newt target set tag build_profile=debug
newt target amend tag syscfg=NRNG_NTAGS=4:NRNG_NNODES=16:NRNG_NFRAMES=32:NODE_START_SLOT_ID=0:NODE_END_SLOT_ID=15
newt run tag 0.1.0
=======
newt target create nrng_tag
newt target set nrng_tag app=apps/twr_nranges_tdma
newt target set nrng_tag bsp=@mynewt-dw1000-core/hw/bsp/dwm1001
newt target set nrng_tag build_profile=debug
newt target amend nrng_tag syscfg=NRNG_NTAGS=4:NRNG_NNODES=8:NRNG_NFRAMES=16:NODE_START_SLOT_ID=0:NODE_END_SLOT_ID=7
newt run nrng_tag 0.1.0
>>>>>>> e5d2ca81
```

If you'd prefer to be able to read the ranges in mm rather than getting the float cast to uint32_t as the output replace the tag target amend line above with the one below:

```
<<<<<<< HEAD
newt target amend tag syscfg=NRNG_NNODES=16:NRNG_NFRAMES=32:NODE_START_SLOT_ID=0:NODE_END_SLOT_ID=15:FLOAT_USER=1
=======
newt target amend nrng_tag syscfg=FLOAT_USER=1
>>>>>>> e5d2ca81
```

**NOTE:** The value of NRNG_FRAMES must be atleast NRNG_NODES*2.


### NRNG profile FOM:

| profile       | Description  | Benchmark  |
| ------------- |:-------------:| -----:|
| nrng_ss | n TWR_SS ranges with n+2 messages. | 1860us for n=4, 2133us for n=6|

FOM = frame duration + TX_HOLDOFF + n * (frame duration + TX_GUARD_DELAY)

The number of nodes to range with can be configured by setting the **NRNG_NNODES** on tag app during build time,
   (ex: for 3 nodes, use this command while building tag app **newt target amend tag syscfg=NRNG_NNODES=3** )

To monitor the logs from the multiple tags in same PC, issue the following command to modify the nrng_tag target:

```
newt target amend nrng_tag syscfg=CONSOLE_RTT=0:CONSOLE_UART=1
```

Rebuild the app and run again.
Use Any serial Console app with 1000000 baudrate on PC to monitor the Logs.

### Expected Tag Output
```
{"utime": 88255157,"wcs": [23983557962832,893813779536,5637890867503,893813779536],"skew": 13742592839501479936}
{"utime": 88307220,"nrng": {"seq": 224,"mask": 127,"rng": ["8.088","8.039","1.320","8.426","7.131","6.604","7.026"],"uid": ["1946","5199","5235","2293","1436","5936","3958"]}}
{"utime": 88334106,"nrng": {"seq": 225,"mask": 127,"rng": ["8.065","8.067","1.329","8.421","7.122","6.636","7.026"],"uid": ["1946","5199","5235","2293","1436","5936","3958"]}}
{"utime": 88361022,"nrng": {"seq": 226,"mask": 127,"rng": ["8.076","8.093","1.322","8.541","7.108","6.585","6.444"],"uid": ["1946","5199","5235","2293","1436","5936","3958"]}}
{"utime": 88387908,"nrng": {"seq": 227,"mask": 127,"rng": ["8.088","8.074","1.231","8.635","7.110","6.592","6.439"],"uid": ["1946","5199","5235","2293","1436","5936","3958"]}}
{"utime": 88414794,"nrng": {"seq": 228,"mask": 127,"rng": ["8.041","8.065","1.317","8.468","7.101","6.599","6.453"],"uid": ["1946","5199","5235","2293","1436","5936","3958"]}}
{"utime": 88441680,"nrng": {"seq": 229,"mask": 127,"rng": ["8.079","8.004","1.294","8.738","7.138","6.592","6.451"],"uid": ["1946","5199","5235","2293","1436","5936","3958"]}}
{"utime": 88468566,"nrng": {"seq": 230,"mask": 127,"rng": ["8.090","8.039","1.249","8.529","7.103","6.634","7.044"],"uid": ["1946","5199","5235","2293","1436","5936","3958"]}}
{"utime": 88495452,"nrng": {"seq": 231,"mask": 127,"rng": ["8.046","8.088","1.301","8.623","7.115","6.578","6.472"],"uid": ["1946","5199","5235","2293","1436","5936","3958"]}}
{"utime": 88522338,"nrng": {"seq": 232,"mask": 127,"rng": ["8.060","8.114","1.264","8.419","7.115","6.629","5.968"],"uid": ["1946","5199","5235","2293","1436","5936","3958"]}}
{"utime": 88549224,"nrng": {"seq": 233,"mask": 127,"rng": ["8.088","8.100","1.299","8.731","7.112","6.599","6.517"],"uid": ["1946","5199","5235","2293","1436","5936","3958"]}}
{"utime": 88576110,"nrng": {"seq": 234,"mask": 127,"rng": ["8.036","8.100","1.303","8.742","7.112","6.618","7.073"],"uid": ["1946","5199","5235","2293","1436","5936","3958"]}}
{"utime": 88603027,"nrng": {"seq": 235,"mask": 127,"rng": ["8.086","8.046","1.200","8.618","7.122","6.620","7.056"],"uid": ["1946","5199","5235","2293","1436","5936","3958"]}}
{"utime": 88629882,"nrng": {"seq": 236,"mask": 127,"rng": ["8.053","8.112","1.320","8.613","7.143","6.594","6.529"],"uid": ["1946","5199","5235","2293","1436","5936","3958"]}}
{"utime": 88656799,"nrng": {"seq": 237,"mask": 127,"rng": ["8.060","8.097","1.320","8.412","7.098","6.650","7.026"],"uid": ["1946","5199","5235","2293","1436","5936","3958"]}}
{"utime": 88683654,"nrng": {"seq": 238,"mask": 127,"rng": ["8.051","8.083","1.278","8.423","7.117","6.648","6.456"],"uid": ["1946","5199","5235","2293","1436","5936","3958"]}}
...
```


### Node specific commands

The node firmware can act both as slave_node and master_node by changing the config parameters
in runtime. To view the configuration parameters avaiable use the ```config dump``` command
in the console connected to the RTT (```nc localhost 19021```) or UART of the board.

To promote a slave_node to master_node use the following commands:

```
config uwb/role 0x7
config save
reset
```

To demote a master_node to slave_node use the following commands:

```
config uwb/role 0x4
config save
reset
```

**NOTE** Changing the uwb/role to 0x0 makes that board act as a tag. 

### Broadcast of firmware from one node to all others

When working with a network of nodes it can be useful to update them all at once.
In this example we will distribute version 0.1.2 to a network of nodes having the version
0.1.1. First, program one node with the new firmware, it doesn't have to be the master:

```
newt run slave_node 0.1.2
```

Before proceeding, make sure no tags are active as the tag-slot is shared with the
uwb_nmgr layer carrying the firmware update.
Then, connected to the console of the recently programmed node run:

```
bota txim 0xffff 0
```

where ```bota``` is the command to Broadcast Over The Air updates, ```txim``` is transmit
image, 0xffff is the broadcast address (all nodes), and 0 is the image we'd like to send.
Instead of tranmitting image 0 (the current running) you can also transmit image 1.

This command will use the tag slots to send data over uwb to all other nodes. When the
transfere is complete the receiving node will check that the checksum is correct and if so
boot into the new image. If not, it will not do anything. If there are any errors during the
transfere this will result in a failed checksum, but the command can be run and the image
transmitted several times. The receiving node fills in it's image with the parts it
successfully receives until it succeeds or no further transmissions are done.

In short, if the command doesn't succeed in updating all nodes at first, try again. 
Note that the command runs for about a minute and you should let it finish before starting
again.

To check if all nodes are on the same firmware use the ```panm list``` command on the master
node. This will show the active firmware on all nodes in the network. Example below:

```
441467 compat> panm list
441494 #idx, addr, role, slot, p,  lease, euid,             flags,          date-added, fw-ver
441494    0,  bad,    1,    0,  ,       , 010B1044C2230BAD,  1000, 1970-01-01T00:00:00, 0.0.4
441494    1,  ca8,    1,    1,  , 3597.8, 010B1044C2230CA8,  1000, 1970-01-01T00:00:05, 0.0.4
441495    2, 9211,    2,    0,  , 3597.8, 05A2610048E19211,  2000, 1970-01-01T00:00:58, 0.0.4
...
```

where role 1=anchor and 2=tag.<|MERGE_RESOLUTION|>--- conflicted
+++ resolved
@@ -9,19 +9,11 @@
 
 Master node (only one allowed per network):
 ```no-highlight
-<<<<<<< HEAD
-newt target create master_node
-newt target set master_node app=apps/twr_nranges_tdma
-newt target set master_node bsp=@mynewt-dw1000-core/hw/bsp/dwm1001
-newt target amend master_node syscfg=PANMASTER_ISSUER:WCS_VERBOSE=0
-newt run master_node 0.1.0
-=======
 newt target create nrng_master_node
 newt target set nrng_master_node app=apps/twr_nranges_tdma
 newt target set nrng_master_node bsp=@mynewt-dw1000-core/hw/bsp/dwm1001
 newt target amend nrng_master_node syscfg=PANMASTER_ISSUER=1
 newt run nrng_master_node 0.1.0
->>>>>>> e5d2ca81
 ```
 
 Slave nodes
@@ -35,31 +27,18 @@
 
 ### Building target for tags
 ```
-<<<<<<< HEAD
-newt target create tag
-newt target set tag app=apps/twr_nranges_tdma
-newt target set tag bsp=@mynewt-dw1000-core/hw/bsp/dwm1001
-newt target set tag build_profile=debug
-newt target amend tag syscfg=NRNG_NTAGS=4:NRNG_NNODES=16:NRNG_NFRAMES=32:NODE_START_SLOT_ID=0:NODE_END_SLOT_ID=15
-newt run tag 0.1.0
-=======
 newt target create nrng_tag
 newt target set nrng_tag app=apps/twr_nranges_tdma
 newt target set nrng_tag bsp=@mynewt-dw1000-core/hw/bsp/dwm1001
 newt target set nrng_tag build_profile=debug
 newt target amend nrng_tag syscfg=NRNG_NTAGS=4:NRNG_NNODES=8:NRNG_NFRAMES=16:NODE_START_SLOT_ID=0:NODE_END_SLOT_ID=7
 newt run nrng_tag 0.1.0
->>>>>>> e5d2ca81
 ```
 
 If you'd prefer to be able to read the ranges in mm rather than getting the float cast to uint32_t as the output replace the tag target amend line above with the one below:
 
 ```
-<<<<<<< HEAD
-newt target amend tag syscfg=NRNG_NNODES=16:NRNG_NFRAMES=32:NODE_START_SLOT_ID=0:NODE_END_SLOT_ID=15:FLOAT_USER=1
-=======
 newt target amend nrng_tag syscfg=FLOAT_USER=1
->>>>>>> e5d2ca81
 ```
 
 **NOTE:** The value of NRNG_FRAMES must be atleast NRNG_NODES*2.
