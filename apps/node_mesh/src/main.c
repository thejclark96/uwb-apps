/**
 * Copyright (C) 2017-2018, Decawave Limited, All Rights Reserved
 * 
 * Licensed to the Apache Software Foundation (ASF) under one
 * or more contributor license agreements.  See the NOTICE file
 * distributed with this work for additional information
 * regarding copyright ownership.  The ASF licenses this file
 * to you under the Apache License, Version 2.0 (the
 * "License"); you may not use this file except in compliance
 * with the License.  You may obtain a copy of the License at
 * 
 *  http://www.apache.org/licenses/LICENSE-2.0
 *
 * Unless required by applicable law or agreed to in writing,
 * software distributed under the License is distributed on an
 * "AS IS" BASIS, WITHOUT WARRANTIES OR CONDITIONS OF ANY
 * KIND, either express or implied.  See the License for the
 * specific language governing permissions and limitations
 * under the License.
 */

#include <assert.h>
#include <string.h>
#include <stdio.h>
#include <math.h>
#include <float.h>
#include "sysinit/sysinit.h"
#include "os/os.h"
#include "bsp/bsp.h"
#include "hal/hal_gpio.h"
#include "hal/hal_bsp.h"
#ifdef ARCH_sim
#include "mcu/mcu_sim.h"
#endif

#include <dw1000/dw1000_dev.h>
#include <dw1000/dw1000_hal.h>
#include <dw1000/dw1000_phy.h>
#include <dw1000/dw1000_mac.h>
#include <dw1000/dw1000_ftypes.h>
#include <rng/rng.h>

#if MYNEWT_VAL(TDMA_ENABLED)
#include <tdma/tdma.h>
#endif
#if MYNEWT_VAL(CCP_ENABLED)
#include <ccp/ccp.h>
#endif
#if MYNEWT_VAL(WCS_ENABLED)
#include <wcs/wcs.h>
#endif
#if MYNEWT_VAL(DW1000_LWIP)
#include <lwip/lwip.h>
#endif
#if MYNEWT_VAL(TIMESCALE)
#include <timescale/timescale.h> 
#endif
#include "json_encode.h"

//#define DIAGMSG(s,u) printf(s,u)
#ifndef DIAGMSG
#define DIAGMSG(s,u)
#endif

static void slot_complete_cb(struct os_event *ev);
static uint16_t g_slot[MYNEWT_VAL(TDMA_NSLOTS)] = {0};
void mesh_init(void);
cir_t g_cir;

/*! 
 * @fn complete_cb(dw1000_dev_instance_t * inst, dw1000_mac_interface_t * cbs)
 *
 * @brief This callback is part of the  dw1000_mac_interface_t extension interface and invoked of the completion of a range request. 
 * The dw1000_mac_interface_t is in the interrupt context and is used to schedule events an event queue. Processing should be kept 
 * to a minimum giving the interrupt context. All algorithms activities should be deferred to a thread on an event queue. 
 * The callback should return true if and only if it can determine if it is the sole recipient of this event. 
 *
 * NOTE: The MAC extension interface is a link-list of callbacks, subsequent callbacks on the list will be not be called in the 
 * event of returning true. 
 *
 * @param inst  - dw1000_dev_instance_t *
 * @param cbs   - dw1000_mac_interface_t *
 *
 * output parameters
 *
 * returns bool
 */
/* The timer callout */

static struct os_callout slot_callout;
static uint16_t g_idx_latest;

static bool
complete_cb(dw1000_dev_instance_t * inst, dw1000_mac_interface_t * cbs){
    if(inst->fctrl != FCNTL_IEEE_RANGE_16){
        return false;
    }
<<<<<<< HEAD
    dw1000_rng_instance_t * rng = inst->rng;
    g_idx_latest = (rng->idx)%rng->nframes; // Store valid frame pointer

=======
    dw1000_rng_instance_t * rng = inst->rng; 

    g_idx_latest = (rng->idx)%rng->nframes; // Store valid frame pointer
>>>>>>> e88365cb
    os_callout_init(&slot_callout, os_eventq_dflt_get(), slot_complete_cb, inst);
    os_eventq_put(os_eventq_dflt_get(), &slot_callout.c_ev);
    return true;
}

/*! 
 * @fn slot_complete_cb(struct os_event * ev)
 *
 * @brief In the example this function represents the event context processing of the received range request. 
 * In this case, a JSON string is constructed and written to stdio. See the ./apps/matlab or ./apps/python folders for examples on 
 * how to parse and render these results. 
 * 
 * input parameters
 * @param inst - struct os_event *  
 * output parameters
 * returns none 
 */

static void slot_complete_cb(struct os_event *ev)
{
    assert(ev != NULL);
    assert(ev->ev_arg != NULL);
  
    hal_gpio_toggle(LED_BLINK_PIN);
    dw1000_dev_instance_t * inst = (dw1000_dev_instance_t *)ev->ev_arg;
    dw1000_rng_instance_t * rng = inst->rng; 
<<<<<<< HEAD
    twr_frame_t * frame = rng->frames[g_idx_latest%rng->nframes];

    if (frame->code == DWT_DS_TWR_FINAL || frame->code == DWT_DS_TWR_EXT_FINAL) {
        float time_of_flight = (float) dw1000_rng_twr_to_tof(rng, g_idx_latest);
=======
    twr_frame_t * frame = rng->frames[(g_idx_latest)%rng->nframes];

    if (frame->code == DWT_DS_TWR_FINAL || frame->code == DWT_DS_TWR_EXT_FINAL) {
        float time_of_flight = dw1000_rng_twr_to_tof(rng, g_idx_latest);
>>>>>>> e88365cb
        uint32_t utime =os_cputime_ticks_to_usecs(os_cputime_get32()); 
        float rssi = dw1000_get_rssi(inst);

        printf("{\"utime\": %lu,\"tof\": %lu,\"range\": %lu,\"azimuth\": %lu,\"res_tra\":\"%lX\","
                    " \"rec_tra\":\"%lX\", \"rssi\":%lu}\n",
                utime,
                *(uint32_t *)(&time_of_flight), 
                *(uint32_t *)(&frame->spherical.range),
                *(uint32_t *)(&frame->spherical.azimuth),
                (frame->response_timestamp - frame->request_timestamp),
                (frame->transmission_timestamp - frame->reception_timestamp),
                *(uint32_t *)(&rssi)
        );
        //json_cir_encode(&g_cir, utime, "cir", CIR_SIZE);
        frame->code = DWT_DS_TWR_END;
    }    
    else if (frame->code == DWT_SS_TWR_FINAL) {
<<<<<<< HEAD
        float time_of_flight = dw1000_rng_twr_to_tof(rng, g_idx_latest);
=======
        float time_of_flight = dw1000_rng_twr_to_tof(rng,g_idx_latest);
>>>>>>> e88365cb
        float range = dw1000_rng_tof_to_meters(time_of_flight);
        uint32_t utime =os_cputime_ticks_to_usecs(os_cputime_get32()); 
        float rssi = dw1000_get_rssi(inst);
 
        printf("{\"utime\": %lu,\"tof\": %lu,\"range\": %lu,\"res_tra\":\"%lX\","
                    " \"rec_tra\":\"%lX\", \"rssi\":%lu}\n",
                utime,
                *(uint32_t *)(&time_of_flight), 
                *(uint32_t *)(&range),
                (frame->response_timestamp - frame->request_timestamp),
                (frame->transmission_timestamp - frame->reception_timestamp),
                *(uint32_t *)(&rssi)
        );
        frame->code = DWT_SS_TWR_END;
    }
}


/*! 
 * @fn slot_cb(struct os_event * ev)
 * 
 * In this example, slot_cb schedules the turning of the transceiver to receive mode at the desired epoch. 
 * The precise timing is under the control of the DW1000, and the dw_time variable defines this epoch. 
 * Note the slot_cb itself is scheduled MYNEWT_VAL(OS_LATENCY) in advance of the epoch to set up the transceiver accordingly.
 * 
 * Note: The epoch time is referenced to the Rmarker symbol, it is therefore necessary to advance the rxtime by the SHR_duration such 
 * that the preamble are received. The transceiver, when transmitting adjust the txtime accordingly.
 *
 * input parameters
 * @param inst - struct os_event *  
 *
 * output parameters
 *
 * returns none 
 */
   
static void 
slot_cb(struct os_event * ev){
    assert(ev);

    tdma_slot_t * slot = (tdma_slot_t *) ev->ev_arg;
    tdma_instance_t * tdma = slot->parent;
    dw1000_dev_instance_t * inst = tdma->parent;
    dw1000_ccp_instance_t * ccp = inst->ccp;
    uint16_t idx = slot->idx;

#if MYNEWT_VAL(WCS_ENABLED)
    wcs_instance_t * wcs = ccp->wcs;
    uint64_t dx_time = (ccp->local_epoch + (uint64_t) round((1.0l + wcs->skew) * (double)((idx * (uint64_t)tdma->period << 16)/tdma->nslots)));
#else
    uint64_t dx_time = (ccp->local_epoch + (uint64_t) ((idx * ((uint64_t)tdma->period << 16)/tdma->nslots)));
#endif
    dx_time = (dx_time - ((uint64_t)ceilf(dw1000_usecs_to_dwt_usecs(dw1000_phy_SHR_duration(&inst->attrib))) << 16) ) & 0xFFFFFFFE00UL;

    dw1000_set_delay_start(inst, dx_time);
    uint16_t timeout = dw1000_phy_frame_duration(&inst->attrib, sizeof(ieee_rng_response_frame_t))                 
                            + inst->rng->config.rx_timeout_delay;         // Remote side turn arroud time.
    dw1000_set_rx_timeout(inst, timeout);
    dw1000_rng_listen(inst, DWT_BLOCKING);
<<<<<<< HEAD

    if(dw1000_start_rx(inst).start_rx_error){
        printf("{\"utime\": %lu,\"msg\": \"main::slot_cb:start_rx_error\"}\n",os_cputime_ticks_to_usecs(os_cputime_get32()));
    }    
=======
>>>>>>> e88365cb
}


int main(int argc, char **argv){
    int rc;

    sysinit();
    hal_gpio_init_out(LED_BLINK_PIN, 1);
    hal_gpio_init_out(LED_1, 1);
    hal_gpio_init_out(LED_3, 1);
    
    mesh_init();
    
    dw1000_dev_instance_t * inst = hal_dw1000_inst(0);
    dw1000_mac_interface_t cbs = (dw1000_mac_interface_t){
        .id =  DW1000_APP0,
        .complete_cb = complete_cb
    };
    dw1000_mac_append_interface(inst, &cbs);

#if MYNEWT_VAL(CCP_ENABLED)
    dw1000_ccp_start(inst, CCP_ROLE_MASTER);
#endif
    uint32_t utime = os_cputime_ticks_to_usecs(os_cputime_get32());
    printf("{\"utime\": %lu,\"exec\": \"%s\"}\n",utime,__FILE__); 
    printf("{\"utime\": %lu,\"msg\": \"device_id = 0x%lX\"}\n",utime,inst->device_id);
    printf("{\"utime\": %lu,\"msg\": \"PANID = 0x%X\"}\n",utime,inst->PANID);
    printf("{\"utime\": %lu,\"msg\": \"DeviceID = 0x%X\"}\n",utime,inst->my_short_address);
    printf("{\"utime\": %lu,\"msg\": \"partID = 0x%lX\"}\n",utime,inst->partID);
    printf("{\"utime\": %lu,\"msg\": \"lotID = 0x%lX\"}\n",utime,inst->lotID);
    printf("{\"utime\": %lu,\"msg\": \"xtal_trim = 0x%X\"}\n",utime,inst->xtal_trim);  
    printf("{\"utime\": %lu,\"msg\": \"frame_duration = %d usec\"}\n",utime,dw1000_phy_frame_duration(&inst->attrib, sizeof(twr_frame_final_t))); 
    printf("{\"utime\": %lu,\"msg\": \"SHR_duration = %d usec\"}\n",utime,dw1000_phy_SHR_duration(&inst->attrib)); 
    printf("{\"utime\": %lu,\"msg\": \"holdoff = %d usec\"}\n",utime,(uint16_t)ceilf(dw1000_dwt_usecs_to_usecs(inst->rng->config.tx_holdoff_delay))); 
    

    for (uint16_t i = 0; i < sizeof(g_slot)/sizeof(uint16_t); i++)
        g_slot[i] = i;

    for (uint16_t i = 1; i < sizeof(g_slot)/sizeof(uint16_t); i++)
        tdma_assign_slot(inst->tdma, slot_cb,  g_slot[i], &g_slot[i]);

    while (1) {
        os_eventq_run(os_eventq_dflt_get());
    }
    assert(0);
    return rc;
}
<|MERGE_RESOLUTION|>--- conflicted
+++ resolved
@@ -95,15 +95,9 @@
     if(inst->fctrl != FCNTL_IEEE_RANGE_16){
         return false;
     }
-<<<<<<< HEAD
     dw1000_rng_instance_t * rng = inst->rng;
     g_idx_latest = (rng->idx)%rng->nframes; // Store valid frame pointer
 
-=======
-    dw1000_rng_instance_t * rng = inst->rng; 
-
-    g_idx_latest = (rng->idx)%rng->nframes; // Store valid frame pointer
->>>>>>> e88365cb
     os_callout_init(&slot_callout, os_eventq_dflt_get(), slot_complete_cb, inst);
     os_eventq_put(os_eventq_dflt_get(), &slot_callout.c_ev);
     return true;
@@ -130,17 +124,10 @@
     hal_gpio_toggle(LED_BLINK_PIN);
     dw1000_dev_instance_t * inst = (dw1000_dev_instance_t *)ev->ev_arg;
     dw1000_rng_instance_t * rng = inst->rng; 
-<<<<<<< HEAD
-    twr_frame_t * frame = rng->frames[g_idx_latest%rng->nframes];
+    twr_frame_t * frame = rng->frames[(g_idx_latest)%rng->nframes];
 
     if (frame->code == DWT_DS_TWR_FINAL || frame->code == DWT_DS_TWR_EXT_FINAL) {
         float time_of_flight = (float) dw1000_rng_twr_to_tof(rng, g_idx_latest);
-=======
-    twr_frame_t * frame = rng->frames[(g_idx_latest)%rng->nframes];
-
-    if (frame->code == DWT_DS_TWR_FINAL || frame->code == DWT_DS_TWR_EXT_FINAL) {
-        float time_of_flight = dw1000_rng_twr_to_tof(rng, g_idx_latest);
->>>>>>> e88365cb
         uint32_t utime =os_cputime_ticks_to_usecs(os_cputime_get32()); 
         float rssi = dw1000_get_rssi(inst);
 
@@ -158,11 +145,7 @@
         frame->code = DWT_DS_TWR_END;
     }    
     else if (frame->code == DWT_SS_TWR_FINAL) {
-<<<<<<< HEAD
         float time_of_flight = dw1000_rng_twr_to_tof(rng, g_idx_latest);
-=======
-        float time_of_flight = dw1000_rng_twr_to_tof(rng,g_idx_latest);
->>>>>>> e88365cb
         float range = dw1000_rng_tof_to_meters(time_of_flight);
         uint32_t utime =os_cputime_ticks_to_usecs(os_cputime_get32()); 
         float rssi = dw1000_get_rssi(inst);
@@ -222,13 +205,6 @@
                             + inst->rng->config.rx_timeout_delay;         // Remote side turn arroud time.
     dw1000_set_rx_timeout(inst, timeout);
     dw1000_rng_listen(inst, DWT_BLOCKING);
-<<<<<<< HEAD
-
-    if(dw1000_start_rx(inst).start_rx_error){
-        printf("{\"utime\": %lu,\"msg\": \"main::slot_cb:start_rx_error\"}\n",os_cputime_ticks_to_usecs(os_cputime_get32()));
-    }    
-=======
->>>>>>> e88365cb
 }
 
 
