#
# Licensed to the Apache Software Foundation (ASF) under one
# or more contributor license agreements.  See the NOTICE file
# distributed with this work for additional information
# regarding copyright ownership.  The ASF licenses this file
# to you under the Apache License, Version 2.0 (the
# "License"); you may not use this file except in compliance
# with the License.  You may obtain a copy of the License at
# 
#  http://www.apache.org/licenses/LICENSE-2.0
#
# Unless required by applicable law or agreed to in writing,
# software distributed under the License is distributed on an
# "AS IS" BASIS, WITHOUT WARRANTIES OR CONDITIONS OF ANY
# KIND, either express or implied.  See the License for the
# specific language governing permissions and limitations
# under the License.
#

project.name: "mynewt-dw1000-apps"

project.repositories:
    - apache-mynewt-core
    - mynewt-dw1000-core
    - mynewt-timescale-lib

# Use github's distribution mechanism for core ASF libraries.
# This provides mirroring automatically for us.
#
repository.apache-mynewt-core:
    type: github
<<<<<<< HEAD
    vers: 0-dev
=======
    vers: 1.5.0
>>>>>>> f3953c67
    user: apache
    repo: mynewt-core

repository.mynewt-dw1000-core:
    type: github
    vers: 0-dev
    user: decawave
    repo: mynewt-dw1000-core
    url: 'git@github.com:Decawave/mynewt-dw1000-core.git'

repository.mynewt-timescale-lib:
    type: github
    vers: 0-dev
    user: decawave
    repo: mynewt-timescale-lib
    url: 'git@github.com:Decawave/mynewt-timescale-lib.git'
<|MERGE_RESOLUTION|>--- conflicted
+++ resolved
@@ -29,11 +29,7 @@
 #
 repository.apache-mynewt-core:
     type: github
-<<<<<<< HEAD
-    vers: 0-dev
-=======
     vers: 1.5.0
->>>>>>> f3953c67
     user: apache
     repo: mynewt-core
 
